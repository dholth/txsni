
from OpenSSL.SSL import FILETYPE_PEM

from twisted.internet.ssl import Certificate, KeyPair, CertificateOptions
from collections import namedtuple

PEMObjects = namedtuple('PEMObjects', ['certificates', 'keys'])

def objectsFromPEM(pemdata):
    """
    Load some objects from a PEM.
    """
    certificates = []
    keys = []
<<<<<<< HEAD
    garbage = [""]
    blobs = garbage
    for line in pemdata.split("\n"):
        if line.startswith('-----BEGIN'):
            if 'CERTIFICATE' in line:
=======
    for line in pemdata.split(b"\n"):
        if line.startswith(b'-----BEGIN'):
            if b'CERTIFICATE' in line:
>>>>>>> 7e934ee1
                blobs = certificates
            else:
                blobs = keys
            blobs.append(b'')
        blobs[-1] += line
        blobs[-1] += b'\n'
    keys = [KeyPair.load(key, FILETYPE_PEM) for key in keys]
    certificates = [Certificate.loadPEM(certificate)
                    for certificate in certificates]
    return PEMObjects(keys=keys, certificates=certificates)



def certificateOptionsFromPileOfPEM(pemdata):
    objects = objectsFromPEM(pemdata)
    if len(objects.keys) != 1:
        raise ValueError("Expected 1 private key, found %d"
                         % tuple([len(objects.keys)]))

    privateKey = objects.keys[0]

    certificatesByFingerprint = dict(
        [(certificate.getPublicKey().keyHash(), certificate)
         for certificate in objects.certificates]
    )

    if privateKey.keyHash() not in certificatesByFingerprint:
        raise ValueError("No certificate matching %s found")

    openSSLCert = certificatesByFingerprint.pop(privateKey.keyHash()).original
    openSSLKey = privateKey.original
    openSSLChain = [c.original for c in certificatesByFingerprint.values()]

    return CertificateOptions(certificate=openSSLCert, privateKey=openSSLKey,
                              extraCertChain=openSSLChain)<|MERGE_RESOLUTION|>--- conflicted
+++ resolved
@@ -12,17 +12,10 @@
     """
     certificates = []
     keys = []
-<<<<<<< HEAD
-    garbage = [""]
-    blobs = garbage
-    for line in pemdata.split("\n"):
-        if line.startswith('-----BEGIN'):
-            if 'CERTIFICATE' in line:
-=======
+    blobs = [b""]
     for line in pemdata.split(b"\n"):
         if line.startswith(b'-----BEGIN'):
             if b'CERTIFICATE' in line:
->>>>>>> 7e934ee1
                 blobs = certificates
             else:
                 blobs = keys
